//
// This file is a part of pomerol - a scientific ED code for obtaining 
// properties of a Hubbard model on a finite-size lattice 
//
// Copyright (C) 2010-2012 Andrey Antipov <antipov@ct-qmc.org>
// Copyright (C) 2010-2012 Igor Krivenko <igor@shg.ru>
//
// pomerol is free software: you can redistribute it and/or modify
// it under the terms of the GNU General Public License as published by
// the Free Software Foundation, either version 3 of the License, or
// (at your option) any later version.
//
// pomerol is distributed in the hope that it will be useful,
// but WITHOUT ANY WARRANTY; without even the implied warranty of
// MERCHANTABILITY or FITNESS FOR A PARTICULAR PURPOSE.  See the
// GNU General Public License for more details.
//
// You should have received a copy of the GNU General Public License
// along with pomerol.  If not, see <http://www.gnu.org/licenses/>.

/** \file src/HamiltonianPart.h
** \brief Declaration of the HamiltonianPart class.
**
** \author Andrey Antipov (antipov@ct-qmc.org)
** \author Igor Krivenko (igor@shg.ru)
*/

#ifndef __INCLUDE_HAMILTONIANPART_H
#define __INCLUDE_HAMILTONIANPART_H

#include "Misc.h"
#include "HDF5Storage.h"
#include "IndexClassification.h"
#include "StatesClassification.h"

#warning This class requires a major cleanup and reorganization according to the TODO list.

namespace Pomerol{

<<<<<<< HEAD
class HamiltonianPart : public HDF5Storable {

    const IndexClassification &IndexInfo;
    const StatesClassification &S;

    QuantumNumbers QN;

    RealMatrixType H;                //part of Hamiltonian
    RealVectorType Eigenvalues;      //vector of Eigen Values

    // DEPRECATED
    void add_nTerm(InnerQuantumState st, nTerm *N);
    // DEPRECATED
    void add_nnTerm(InnerQuantumState st, nnTerm *T);
    // DEPRECATED
    void add_spinflipTerm(InnerQuantumState st, spinflipTerm *T);
    // DEPRECATED
    int measurefunc(QuantumState state1, QuantumState state2, int i, int j, int k, int l);         // basic function for next two functions

    // s-orbital functions

    //chem. potentials
    // DEPRECATED
    void add_mu(int st, RealType mu);                        //adds chem. potential on multiorbital
    // DEPRECATED
    void add_mus(int st, RealType mus);                        //adds chem. potential on s-orbitals

    //functions describe hoppings
    // DEPRECATED
    int checkhop(long int state1, long int state2, int i, int j);        //check probability hopping between state1 and state2
    // DEPRECATED
    void add_hopping(const RealMatrixType& HoppingMatrix);            //function adds to Hamilt hopping electron from "i"
    // DEPRECATED
    void add_hopping(int i,int j, RealType t);            //function adds to Hamilt hopping electron from "i"

public:

    HamiltonianPart(const IndexClassification &F, const StatesClassification &S, const QuantumNumbers& QN);

    void prepare(void);
    void diagonalize(void);
    bool reduce(RealType ActualCutoff);

    InnerQuantumState getSize(void) const;

    RealType getMatrixElement(InnerQuantumState m, InnerQuantumState n) const; //return H(m,n)
    RealType getEigenValue(InnerQuantumState state) const; //return V(m)
    RealType getMinimumEigenvalue() const;        //!<Return the lowest Eigenvalue of the current part;
    RealVectorType getEigenState(InnerQuantumState state) const;

    QuantumNumbers getQuantumNumbers() const;                //return quantum numbers of current Hamiltonian part
    BlockNumber getBlockNumber() const;

    // DEPRECATED
    void print_to_screen();            //print to screen part of hamiltonian
    
=======
/** HamiltonianPart is a class, which stores and diagonalizes the block of the Hamiltonian, which corresponds to a set of given quantum numbers. */
class HamiltonianPart : public HDF5Storable, public ComputableObject {
    /** Computation statuses of the object. */
    enum {Constructed, Prepared, Diagonalized};

    /** A reference to the IndexClassification object. */
    const IndexClassification &IndexInfo;
    /** A reference to the IndexHamiltonian object. */
    const IndexHamiltonian &F;
    /** A reference to the StateClassification object. */
    const StatesClassification &S;

    /** The number of Block. Defined in StatesClassification. */
    BlockNumber Block;
    /** QuantumNumbers of the block. Consructed in Symmetrizer and defined in StatesClassification. */
    QuantumNumbers QN;

    /** A matrix filled with matrix elements of HamiltonianPart in the space of FockState's.
     *  After diagonalization it stores the eigenfunctions of the problem in a rows of H. */
    RealMatrixType H;                
    /** A vector of eigenvalues of the HamiltonianPart. */
    RealVectorType Eigenvalues;      

public:

    /** Constructor.
     * \param[in] IndexInfo IndexClassification object. Provides information about the indices in the problem. 
     * \param[in] F IndexHamiltonian object. Provides all Terms required to fill the Hamiltonian part.
     * \param[in] S StatesClassification object. Provides information about Fock States of the problem.
     * \param[in] Block The BlockNumber of current part. It is a genuine id of the part. */
    HamiltonianPart(const IndexClassification &IndexInfo, const IndexHamiltonian &F, const StatesClassification &S, const BlockNumber& Block);

    /** Fill in the H matrix. */
    void prepare(void);
    /** Diagonalized the H matrix and get EigenValues. */
    void diagonalize(void);
    
    bool reduce(RealType ActualCutoff); // Useless now

    /** Return the total dimensionality of the H matrix. This corresponds to the one in StatesClassfication. */
    InnerQuantumState getSize(void) const;

    /** Get the matrix element of the HamiltonianPart by the number of states inside the part. */ 
    RealType getMatrixElement(InnerQuantumState m, InnerQuantumState n) const; //return H(m,n)
    /** Get the matrix element of the Hamiltonian within two given FockStates. */
    RealType getMatrixElement(FockState m, FockState n) const; //return H(m,n)

    /** Get the eigenvalue of the H matrix.
     * \param[in] Number of eigenvalue. */
    RealType getEigenValue(InnerQuantumState state) const; 

    /** Returns calculated eigenvalues. */
    const RealVectorType& getEigenValues() const; 

    /** Return the hamiltonian part matrix. */
    const RealMatrixType& getMatrix() const;

    /** Return the lowest Eigenvalue of the current part. */
    RealType getMinimumEigenvalue() const;        
    /** Return the eigenstate of the H matrix.
     * \param[in] Number of eigenvalue. */
    RealVectorType getEigenState(InnerQuantumState state) const;

    /** Return the QuantumNumbers associated with the Hamiltonian part. */
    QuantumNumbers getQuantumNumbers() const; 
    /** Return the BlockNumber associated with the Hamiltonian part. */
    BlockNumber getBlockNumber() const;

    /** Print the part of hamiltonian to screen. */
    void print_to_screen() const; 

    #ifdef POMEROL_USE_PLAIN_SAVE
    /** Save the data to the file.
     * \param[in] path Path to the file.
     */
    bool savetxt(const boost::filesystem::path &path);
    #endif
    
    /** Save the HamiltonianPart to the HDF5 group. */
>>>>>>> b65319aa
    void save(H5::CommonFG* RootGroup) const;
    /** Load the HamiltonianPart from the HDF5 group. */
    void load(const H5::CommonFG* RootGroup);
};

} // end of namespace Pomerol
#endif // endif :: #ifndef __INCLUDE_HAMILTONIANPART_H<|MERGE_RESOLUTION|>--- conflicted
+++ resolved
@@ -33,68 +33,8 @@
 #include "IndexClassification.h"
 #include "StatesClassification.h"
 
-#warning This class requires a major cleanup and reorganization according to the TODO list.
-
 namespace Pomerol{
 
-<<<<<<< HEAD
-class HamiltonianPart : public HDF5Storable {
-
-    const IndexClassification &IndexInfo;
-    const StatesClassification &S;
-
-    QuantumNumbers QN;
-
-    RealMatrixType H;                //part of Hamiltonian
-    RealVectorType Eigenvalues;      //vector of Eigen Values
-
-    // DEPRECATED
-    void add_nTerm(InnerQuantumState st, nTerm *N);
-    // DEPRECATED
-    void add_nnTerm(InnerQuantumState st, nnTerm *T);
-    // DEPRECATED
-    void add_spinflipTerm(InnerQuantumState st, spinflipTerm *T);
-    // DEPRECATED
-    int measurefunc(QuantumState state1, QuantumState state2, int i, int j, int k, int l);         // basic function for next two functions
-
-    // s-orbital functions
-
-    //chem. potentials
-    // DEPRECATED
-    void add_mu(int st, RealType mu);                        //adds chem. potential on multiorbital
-    // DEPRECATED
-    void add_mus(int st, RealType mus);                        //adds chem. potential on s-orbitals
-
-    //functions describe hoppings
-    // DEPRECATED
-    int checkhop(long int state1, long int state2, int i, int j);        //check probability hopping between state1 and state2
-    // DEPRECATED
-    void add_hopping(const RealMatrixType& HoppingMatrix);            //function adds to Hamilt hopping electron from "i"
-    // DEPRECATED
-    void add_hopping(int i,int j, RealType t);            //function adds to Hamilt hopping electron from "i"
-
-public:
-
-    HamiltonianPart(const IndexClassification &F, const StatesClassification &S, const QuantumNumbers& QN);
-
-    void prepare(void);
-    void diagonalize(void);
-    bool reduce(RealType ActualCutoff);
-
-    InnerQuantumState getSize(void) const;
-
-    RealType getMatrixElement(InnerQuantumState m, InnerQuantumState n) const; //return H(m,n)
-    RealType getEigenValue(InnerQuantumState state) const; //return V(m)
-    RealType getMinimumEigenvalue() const;        //!<Return the lowest Eigenvalue of the current part;
-    RealVectorType getEigenState(InnerQuantumState state) const;
-
-    QuantumNumbers getQuantumNumbers() const;                //return quantum numbers of current Hamiltonian part
-    BlockNumber getBlockNumber() const;
-
-    // DEPRECATED
-    void print_to_screen();            //print to screen part of hamiltonian
-    
-=======
 /** HamiltonianPart is a class, which stores and diagonalizes the block of the Hamiltonian, which corresponds to a set of given quantum numbers. */
 class HamiltonianPart : public HDF5Storable, public ComputableObject {
     /** Computation statuses of the object. */
@@ -174,7 +114,6 @@
     #endif
     
     /** Save the HamiltonianPart to the HDF5 group. */
->>>>>>> b65319aa
     void save(H5::CommonFG* RootGroup) const;
     /** Load the HamiltonianPart from the HDF5 group. */
     void load(const H5::CommonFG* RootGroup);
