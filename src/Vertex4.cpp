--- conflicted
+++ resolved
@@ -20,6 +20,7 @@
 
 
 #include "Vertex4.h"
+#include <Eigen/LU> 
 
 namespace Pomerol{
 
@@ -40,10 +41,6 @@
 {
     ComplexType Value = Chi4(MatsubaraNumber1,MatsubaraNumber2,MatsubaraNumber3);
 
-<<<<<<< HEAD
-    DEBUG("beta = " << beta)
-=======
->>>>>>> b65319aa
     if(MatsubaraNumber1 == MatsubaraNumber3)
         Value += beta*  G13(MatsubaraNumber1)*G24(MatsubaraNumber2);
     if(MatsubaraNumber2 == MatsubaraNumber3)
