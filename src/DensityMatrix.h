--- conflicted
+++ resolved
@@ -43,11 +43,7 @@
  * the Hamiltonian and the parts of the density matrix itself, since the density matrix
  * is a function of \f$ \hat H \f$.
  */
-<<<<<<< HEAD
-class DensityMatrix : public Thermal, public HDF5Storable
-=======
 class DensityMatrix : public Thermal, public HDF5Storable, public ComputableObject
->>>>>>> b65319aa
 {
     /** Computation statuses of the object. */
     enum {Constructed, Prepared, Computed};
